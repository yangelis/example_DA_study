"""This script is used to build the base collider with Xmask, configuring only the optics. Functions
in this script are called sequentially."""
# ==================================================================================================
# --- Imports
# ==================================================================================================
from cpymad.madx import Madx
import os
import xmask as xm
import xmask.lhc as xlhc
import shutil
import json
import yaml
import logging
import numpy as np
import itertools
import pandas as pd
import tree_maker

# Import user-defined optics-specific tools
import optics_specific_tools_runIII as ost


# ==================================================================================================
# --- Function for tree_maker tagging
# ==================================================================================================
def tree_maker_tagging(config, tag="started"):
    # Start tree_maker logging if log_file is present in config
    if tree_maker is not None and "log_file" in config:
        tree_maker.tag_json.tag_it(config["log_file"], tag)
    else:
        logging.warning("tree_maker loging not available")


# ==================================================================================================
# --- Function to load configuration file
# ==================================================================================================
def load_configuration(config_path="config.yaml"):
    # Load configuration
    with open(config_path, "r") as fid:
        configuration = yaml.safe_load(fid)

    # Get configuration for the particles distribution and the collider separately
    config_particles = configuration["config_particles"]
    config_mad = configuration["config_mad"]

    return configuration, config_particles, config_mad


# ==================================================================================================
# --- Function to build particle distribution and write it to file
# ==================================================================================================
def build_particle_distribution(config_particles):
    # Define radius distribution
    r_min = config_particles["r_min"]
    r_max = config_particles["r_max"]
    n_r = config_particles["n_r"]
    radial_list = np.linspace(r_min, r_max, n_r, endpoint=False)

    # Define angle distribution
    n_angles = config_particles["n_angles"]
    theta_list = np.linspace(0, 90, n_angles + 2)[1:-1]

    # Define particle distribution as a cartesian product of the above
    particle_list = [
        (particle_id, ii[1], ii[0])
        for particle_id, ii in enumerate(itertools.product(theta_list, radial_list))
    ]

    # Split distribution into several chunks for parallelization
    n_split = config_particles["n_split"]
    particle_list = list(np.array_split(particle_list, n_split))

    # Return distribution
    return particle_list


def write_particle_distribution(particle_list):
    # Write distribution to parquet files
    distributions_folder = "particles"
    os.makedirs(distributions_folder, exist_ok=True)
    for idx_chunk, my_list in enumerate(particle_list):
        pd.DataFrame(
            my_list,
            columns=["particle_id", "normalized amplitude in xy-plane", "angle in xy-plane [deg]"],
        ).to_parquet(f"{distributions_folder}/{idx_chunk:02}.parquet")


# ==================================================================================================
# --- Function to build collider from mad model
# ==================================================================================================
def build_collider_from_mad(config_mad):
    # Make mad environment
    xm.make_mad_environment(links=config_mad["links"])

    # Get version LHC
    ver_lhc = config_mad["ver_hllhc_optics"]

    # Start mad
    mad_b1b2 = Madx(command_log="mad_collider.log")
    mad_b4 = Madx(command_log="mad_b4.log")

    # Build sequences
    ost.build_sequence(mad_b1b2, mylhcbeam=1, optics_version=ver_lhc)
    ost.build_sequence(mad_b4, mylhcbeam=4, optics_version=ver_lhc)

    # Apply optics (only for b1b2, b4 will be generated from b1b2)
    ost.apply_optics(mad_b1b2, optics_file=config_mad["optics_file"])

    # Build xsuite collider
    collider = xlhc.build_xsuite_collider(
        sequence_b1=mad_b1b2.sequence.lhcb1,
        sequence_b2=mad_b1b2.sequence.lhcb2,
        sequence_b4=mad_b4.sequence.lhcb2,
        beam_config=config_mad["beam_config"],
        enable_imperfections=config_mad["enable_imperfections"],
        enable_knob_synthesis=config_mad["enable_knob_synthesis"],
        rename_coupling_knobs=config_mad["rename_coupling_knobs"],
        pars_for_imperfections=config_mad["pars_for_imperfections"],
        ver_lhc_run=config_mad["ver_lhc_run"],
        ver_hllhc_optics=config_mad["ver_hllhc_optics"],
    )

    # Return collider
    return collider


def activate_RF_and_twiss(collider):
    # Define a RF system (values are not so immportant as they're defined later)
    print("--- Now Computing Twiss assuming:")
<<<<<<< HEAD
    dic_rf = {"vrf400": 16.0, "lagrf400.b1": 0.5, "lagrf400.b2": 0.0}
=======
    dic_rf = {"vrf400": 12.0, "lagrf400.b1": 0.5, "lagrf400.b2": 0.0}
>>>>>>> 4832a8fd
    for knob, val in dic_rf.items():
        print(f"    {knob} = {val}")
    print("---")

    collider.build_trackers()
    for knob, val in dic_rf.items():
        collider.vars[knob] = val

    tw = collider.lhcb1.twiss()
    print("--- Now displaying Twiss result at all IPS ---")
    print(tw[:, "ip.*"])

    return collider


def clean():
    # Remove all the temporaty files created in the process of building collider
    os.remove("mad_collider.log")
    os.remove("mad_b4.log")
    shutil.rmtree("temp")
    os.unlink("errors")
    os.unlink("acc-models-lhc")


# ==================================================================================================
# --- Main function for building distribution and collider
# ==================================================================================================
def build_distr_and_collider(config_file="config.yaml"):
    # Get configuration
    configuration, config_particles, config_mad = load_configuration(config_file)

    # Tag start of the job
    tree_maker_tagging(configuration, tag="started")

    # Build particle distribution
    particle_list = build_particle_distribution(config_particles)

    # Write particle distribution to file
    write_particle_distribution(particle_list)

    # Build collider from mad model
    collider = build_collider_from_mad(config_mad)

    # Twiss to ensure eveyrthing is ok
    collider = activate_RF_and_twiss(collider)

    # Clean temporary files
    clean()

    # Save collider to json
    os.makedirs("collider", exist_ok=True)
    collider.to_json("collider/collider.json")

    # Tag end of the job
    tree_maker_tagging(configuration, tag="completed")


# ==================================================================================================
# --- Script for execution
# ==================================================================================================

if __name__ == "__main__":
    build_distr_and_collider()<|MERGE_RESOLUTION|>--- conflicted
+++ resolved
@@ -95,11 +95,16 @@
     # Get version LHC
     ver_lhc = config_mad["ver_hllhc_optics"]
 
+    # Get version LHC
+    ver_lhc = config_mad["ver_hllhc_optics"]
+
     # Start mad
     mad_b1b2 = Madx(command_log="mad_collider.log")
     mad_b4 = Madx(command_log="mad_b4.log")
 
     # Build sequences
+    ost.build_sequence(mad_b1b2, mylhcbeam=1, optics_version=ver_lhc)
+    ost.build_sequence(mad_b4, mylhcbeam=4, optics_version=ver_lhc)
     ost.build_sequence(mad_b1b2, mylhcbeam=1, optics_version=ver_lhc)
     ost.build_sequence(mad_b4, mylhcbeam=4, optics_version=ver_lhc)
 
@@ -127,11 +132,7 @@
 def activate_RF_and_twiss(collider):
     # Define a RF system (values are not so immportant as they're defined later)
     print("--- Now Computing Twiss assuming:")
-<<<<<<< HEAD
     dic_rf = {"vrf400": 16.0, "lagrf400.b1": 0.5, "lagrf400.b2": 0.0}
-=======
-    dic_rf = {"vrf400": 12.0, "lagrf400.b1": 0.5, "lagrf400.b2": 0.0}
->>>>>>> 4832a8fd
     for knob, val in dic_rf.items():
         print(f"    {knob} = {val}")
     print("---")
