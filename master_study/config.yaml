--- conflicted
+++ resolved
@@ -1,23 +1,18 @@
-'root':
-  setup_env_script: 'none'
+"root":
+  setup_env_script: "none"
   generations:
     1: # Build the particle distribution and base collider
-      job_folder: '../../master_jobs/1_build_distr_and_collider'
+      job_folder: "../../master_jobs/1_build_distr_and_collider"
       job_executable: 1_build_distr_and_collider.py # has to be a python file
       files_to_clone: # relative to the template folder
-        - optics_specific_tools_runIII.py
-      run_on: 'local_pc'
+        - optics_specific_tools_hlhc15.py
+      run_on: "local_pc"
     2: # Launch the pymask and prepare the colliders
-      job_folder: '../../master_jobs/2_configure_and_track'
+      job_folder: "../../master_jobs/2_configure_and_track"
       job_executable: 2_configure_and_track.py # has to be a python file
       files_to_clone:
         - misc.py
-<<<<<<< HEAD
-      run_on: 'local_pc' # 'htc'  
-      htc_job_flavor: 'tomorrow' # optional parameter to define job flavor, default is espresso
-=======
-      run_on: 'htc' 
-      htc_job_flavor: 'tomorrow' # 'tomorrow' # optional parameter to define job flavor, default is espresso
->>>>>>> 4832a8fd
+      run_on: "local_pc" # 'htc'
+      htc_job_flavor: "tomorrow" # optional parameter to define job flavor, default is espresso
   # Children will be added below in the script 001_make_folders.py
-  children:
+  children: